# Changelog

All notable changes to NPC Forge will be documented in this file.

The format is based on [Keep a Changelog](https://keepachangelog.com/en/1.0.0/),  
and this project adheres to [Semantic Versioning](https://semver.org/spec/v2.0.0.html).

<<<<<<< HEAD
---

## [Unreleased]

### Added
- Fully integrated documentation system with sidebar and breadcrumb navigation
- New documentation pages in the app:
  - `/docs/how-to-use` – usage walkthrough for new users
  - `/docs/character-examples` – downloadable JSON examples
  - `/docs/generation-options` – full overview of generation settings
  - `/docs/features` – all major and optional features explained
  - `/docs/faq` – frequently asked questions
  - `/docs/dev-setup` – instructions for local setup
  - `/docs/architecture` – system and component structure
  - `/docs/api` – endpoint descriptions and formats
  - `/docs/security` – data handling and localStorage notes
  - `/docs/contributing` – style and structure guidelines
  - `/docs/testing` – setup and test structure
  - `/docs/deployment` – build and deploy to Vercel
  - `/docs/roadmap` – upcoming milestones
  - `/docs/changelog` – version history
  - `/docs/credits` – acknowledgments
  - `/docs/license` – license details
- Corresponding GitHub Markdown files added:
  - `how-to-use.md`, `features.md`, `character-examples.md`, `api.md`, `architecture.md`, `security.md`, `contributing.md`, `testing.md`, `deployment.md`, `roadmap.md`, `changelog.md`, `credits.md`, `license.md`
- Navigation enhancements:
  - Collapsible sidebar with auto-expanding sections
  - Breadcrumb navigation (`DocsNavigation`) synced with route
  - Mobile toggle with backdrop
  - Sticky, scrollable layout with bottom collapse button on desktop
- Success message added after character generation (auto-dismisses after 3 seconds)

### Changed
- Character tab interface now auto-resets to the "Profile" tab after generation
- Refactored `/docs` folder for separation between page and markdown content
- Consolidated and renamed image and asset folders under the documentation system

### Fixed
- Welcome guide toggle now functions reliably in dev and production environments
- `useEffect` behavior in `CharacterDisplay` now correctly resets and displays new characters

---

## [0.1.4] - 2025-04-21

### Added
- Welcome guide component with step-by-step instructions for new users
- "Get Started" button in the welcome guide that reveals the character creation form
- Tooltips for form options to help users understand their purpose
- Success animation triggered after character generation completes
- More Lucide icons used throughout the UI for visual consistency
- Enhanced animations and transitions for a smoother user experience
- Development-only feature: Welcome guide is always visible in development mode for easier testing

### Changed
- Complete UI redesign with improved layout, spacing, and visual hierarchy
- Updated color palette to a consistent indigo/blue scheme
- Redesigned character card with better styling and visual clarity
- Refined tab interface with improved interaction feedback
- Replaced emoji-based item icons with consistent Lucide icons
- Enhanced mobile responsiveness across all screens and components

### Fixed
- Sub-genre selection now persists when switching between tabs in the character creation form
- Fixed infinite update loop in the usage limit display component
- Resolved layout issues affecting mobile views
- Improved tab behavior and styling consistency

---
=======
## [0.1.4] - 2025-04-21

### Added
- Welcome guide component with step-by-step instructions for new users.
- "Get Started" button in the welcome guide that reveals the character creation form.
- Tooltips for form options to help users understand their purpose.
- Success animation triggered after character generation completes.
- More Lucide icons used throughout the UI for visual consistency.
- Enhanced animations and transitions for a smoother user experience.
- Development-only feature: Welcome guide is always visible in development mode for easier testing.

### Changed
- Complete UI redesign with improved layout, spacing, and visual hierarchy.
- Updated color palette to a consistent indigo/blue scheme.
- Redesigned character card with better styling and visual clarity.
- Refined tab interface with improved interaction feedback.
- Replaced emoji-based item icons with consistent Lucide icons.
- Enhanced mobile responsiveness across all screens and components.

### Fixed
- Sub-genre selection now persists when switching between tabs in the character creation form.
- Fixed infinite update loop in the usage limit display component.
- Resolved layout issues affecting mobile views.
- Improved tab behavior and styling consistency.
>>>>>>> 3aceeaed

## [0.1.3] - 2025-04-19

### Added
<<<<<<< HEAD
- Advanced character randomization with support for sub-genres and visual traits
- Visual trait support in portrait generation for improved consistency and style
- Usage limit system:
  - Monthly caps per device
  - Progress tracking and visual feedback
  - Warning messages for approaching limits
- Development-only bypass for usage limits
- New utility functions for trait formatting and visual data processing
- Input validation and sanitization for safer and more complete data entry

### Changed
- Replaced "None" with "Not specified" across all dropdowns
- Improved capitalization and formatting of displayed trait values
- Enhanced OpenAI prompt structure for better reliability and output clarity
- Refined occupation list, removing niche roles and organizing by genre
- Improved genre templates with better sub-genre examples and structure
- More specific error messages for common API issues

### Fixed
- Removed underscores and improved capitalization in trait labels
- Improved portrait generation prompts for consistent formatting and detail

---
=======
- Advanced character randomization with support for sub-genres and visual traits.
- Visual trait support in portrait generation for improved consistency and style.
- Usage limit system:
  - Monthly caps per device.
  - Progress tracking and visual feedback.
  - Warning messages for approaching limits.
- Development-only bypass for usage limits.
- New utility functions for trait formatting and visual data processing.
- Input validation and sanitization for safer and more complete data entry.

### Changed
- Replaced "None" with "Not specified" across all dropdowns.
- Improved capitalization and formatting of displayed trait values.
- Enhanced OpenAI prompt structure for better reliability and output clarity.
- Refined occupation list, removing niche roles and organizing by genre.
- Improved genre templates with better sub-genre examples and structure.
- More specific error messages for common API issues.

### Fixed
- Removed underscores and improved capitalization in trait labels.
- Improved portrait generation prompts for consistent formatting and detail.
>>>>>>> 3aceeaed

## [0.1.2] - 2025-04-18

### Added
<<<<<<< HEAD
- "Clear Options" button that preserves custom description and portrait selections
- Advanced physical traits: height, build, and distinctive features
- Background & origin options, including social class and homeland
- Multi-select personality traits system (up to 3 traits)
- Searchable occupation selector with groupings by genre

### Changed
- Upgraded genre system with expanded sub-genres
- Introduced Lucide-based icons for genre visual indicators
- Color-coded UI based on genre categories
- Reorganized advanced options into clear, logical sections
- Improved templates with clearer descriptions and examples

---
=======
- "Clear Options" button that preserves custom description and portrait selections.
- Advanced physical traits: height, build, and distinctive features.
- Background & origin options, including social class and homeland.
- Multi-select personality traits system (up to 3 traits).
- Searchable occupation selector with groupings by genre.

### Changed
- Upgraded genre system with expanded sub-genres.
- Introduced Lucide-based icons for genre visual indicators.
- Color-coded UI based on genre categories.
- Reorganized advanced options into clear, logical sections.
- Improved templates with clearer descriptions and examples.
>>>>>>> 3aceeaed

## [0.1.1] - 2025-04-17

### Added
- Portrait customization options:
  - Art style (realistic, anime, comic, etc.)
  - Expression/mood
  - Framing (portrait, bust, full-body)
  - Background style
<<<<<<< HEAD
- Expandable advanced options section
- Searchable dropdown component for improved UX
- PWA support: app manifest and installable icons
- Enhanced Open Graph and metadata for link previews

### Changed
- UI reorganization for improved clarity and navigation
- Better dropdown UX with searchable and grouped entries
- Refined OpenAI prompt construction for portrait generation

---
=======
- Expandable advanced options section.
- Searchable dropdown component for improved UX.
- PWA support: app manifest and installable icons.
- Enhanced Open Graph and metadata for link previews.

### Changed
- UI reorganization for improved clarity and navigation.
- Better dropdown UX with searchable and grouped entries.
- Refined OpenAI prompt construction for portrait generation.
>>>>>>> 3aceeaed

## [0.1.0] - 2025-04-12

### Added
<<<<<<< HEAD
- Initial release with full character generation engine
- Genre selection with rich templates
- Basic traits: gender, age, alignment, relationships
- Quest, dialogue, and item generation options
- AI-generated portraits via DALL·E 3
- Export to JSON feature
- Fully responsive UI for desktop and mobile

---

[Unreleased]: https://github.com/EthanPerello/npc-forge/compare/v0.1.4...HEAD
[0.1.4]: https://github.com/EthanPerello/npc-forge/compare/v0.1.3...v0.1.4
[0.1.3]: https://github.com/EthanPerello/npc-forge/compare/v0.1.2...v0.1.3
[0.1.2]: https://github.com/EthanPerello/npc-forge/compare/v0.1.1...v0.1.2
[0.1.1]: https://github.com/EthanPerello/npc-forge/compare/v0.1.0...v0.1.1
[0.1.0]: https://github.com/EthanPerello/npc-forge/releases/tag/v0.1.0
=======
- Initial release with full character generation engine.
- Genre selection with rich templates.
- Basic traits: gender, age, alignment, relationships.
- Quest, dialogue, and item generation options.
- AI-generated portraits via DALL·E 3.
- Export to JSON feature.
- Fully responsive UI for desktop and mobile.
>>>>>>> 3aceeaed
<|MERGE_RESOLUTION|>--- conflicted
+++ resolved
@@ -5,7 +5,6 @@
 The format is based on [Keep a Changelog](https://keepachangelog.com/en/1.0.0/),  
 and this project adheres to [Semantic Versioning](https://semver.org/spec/v2.0.0.html).
 
-<<<<<<< HEAD
 ---
 
 ## [Unreleased]
@@ -52,33 +51,6 @@
 ## [0.1.4] - 2025-04-21
 
 ### Added
-- Welcome guide component with step-by-step instructions for new users
-- "Get Started" button in the welcome guide that reveals the character creation form
-- Tooltips for form options to help users understand their purpose
-- Success animation triggered after character generation completes
-- More Lucide icons used throughout the UI for visual consistency
-- Enhanced animations and transitions for a smoother user experience
-- Development-only feature: Welcome guide is always visible in development mode for easier testing
-
-### Changed
-- Complete UI redesign with improved layout, spacing, and visual hierarchy
-- Updated color palette to a consistent indigo/blue scheme
-- Redesigned character card with better styling and visual clarity
-- Refined tab interface with improved interaction feedback
-- Replaced emoji-based item icons with consistent Lucide icons
-- Enhanced mobile responsiveness across all screens and components
-
-### Fixed
-- Sub-genre selection now persists when switching between tabs in the character creation form
-- Fixed infinite update loop in the usage limit display component
-- Resolved layout issues affecting mobile views
-- Improved tab behavior and styling consistency
-
----
-=======
-## [0.1.4] - 2025-04-21
-
-### Added
 - Welcome guide component with step-by-step instructions for new users.
 - "Get Started" button in the welcome guide that reveals the character creation form.
 - Tooltips for form options to help users understand their purpose.
@@ -100,36 +72,12 @@
 - Fixed infinite update loop in the usage limit display component.
 - Resolved layout issues affecting mobile views.
 - Improved tab behavior and styling consistency.
->>>>>>> 3aceeaed
+
+---
 
 ## [0.1.3] - 2025-04-19
 
 ### Added
-<<<<<<< HEAD
-- Advanced character randomization with support for sub-genres and visual traits
-- Visual trait support in portrait generation for improved consistency and style
-- Usage limit system:
-  - Monthly caps per device
-  - Progress tracking and visual feedback
-  - Warning messages for approaching limits
-- Development-only bypass for usage limits
-- New utility functions for trait formatting and visual data processing
-- Input validation and sanitization for safer and more complete data entry
-
-### Changed
-- Replaced "None" with "Not specified" across all dropdowns
-- Improved capitalization and formatting of displayed trait values
-- Enhanced OpenAI prompt structure for better reliability and output clarity
-- Refined occupation list, removing niche roles and organizing by genre
-- Improved genre templates with better sub-genre examples and structure
-- More specific error messages for common API issues
-
-### Fixed
-- Removed underscores and improved capitalization in trait labels
-- Improved portrait generation prompts for consistent formatting and detail
-
----
-=======
 - Advanced character randomization with support for sub-genres and visual traits.
 - Visual trait support in portrait generation for improved consistency and style.
 - Usage limit system:
@@ -151,27 +99,12 @@
 ### Fixed
 - Removed underscores and improved capitalization in trait labels.
 - Improved portrait generation prompts for consistent formatting and detail.
->>>>>>> 3aceeaed
+
+---
 
 ## [0.1.2] - 2025-04-18
 
 ### Added
-<<<<<<< HEAD
-- "Clear Options" button that preserves custom description and portrait selections
-- Advanced physical traits: height, build, and distinctive features
-- Background & origin options, including social class and homeland
-- Multi-select personality traits system (up to 3 traits)
-- Searchable occupation selector with groupings by genre
-
-### Changed
-- Upgraded genre system with expanded sub-genres
-- Introduced Lucide-based icons for genre visual indicators
-- Color-coded UI based on genre categories
-- Reorganized advanced options into clear, logical sections
-- Improved templates with clearer descriptions and examples
-
----
-=======
 - "Clear Options" button that preserves custom description and portrait selections.
 - Advanced physical traits: height, build, and distinctive features.
 - Background & origin options, including social class and homeland.
@@ -184,7 +117,8 @@
 - Color-coded UI based on genre categories.
 - Reorganized advanced options into clear, logical sections.
 - Improved templates with clearer descriptions and examples.
->>>>>>> 3aceeaed
+
+---
 
 ## [0.1.1] - 2025-04-17
 
@@ -194,19 +128,6 @@
   - Expression/mood
   - Framing (portrait, bust, full-body)
   - Background style
-<<<<<<< HEAD
-- Expandable advanced options section
-- Searchable dropdown component for improved UX
-- PWA support: app manifest and installable icons
-- Enhanced Open Graph and metadata for link previews
-
-### Changed
-- UI reorganization for improved clarity and navigation
-- Better dropdown UX with searchable and grouped entries
-- Refined OpenAI prompt construction for portrait generation
-
----
-=======
 - Expandable advanced options section.
 - Searchable dropdown component for improved UX.
 - PWA support: app manifest and installable icons.
@@ -216,29 +137,12 @@
 - UI reorganization for improved clarity and navigation.
 - Better dropdown UX with searchable and grouped entries.
 - Refined OpenAI prompt construction for portrait generation.
->>>>>>> 3aceeaed
+
+---
 
 ## [0.1.0] - 2025-04-12
 
 ### Added
-<<<<<<< HEAD
-- Initial release with full character generation engine
-- Genre selection with rich templates
-- Basic traits: gender, age, alignment, relationships
-- Quest, dialogue, and item generation options
-- AI-generated portraits via DALL·E 3
-- Export to JSON feature
-- Fully responsive UI for desktop and mobile
-
----
-
-[Unreleased]: https://github.com/EthanPerello/npc-forge/compare/v0.1.4...HEAD
-[0.1.4]: https://github.com/EthanPerello/npc-forge/compare/v0.1.3...v0.1.4
-[0.1.3]: https://github.com/EthanPerello/npc-forge/compare/v0.1.2...v0.1.3
-[0.1.2]: https://github.com/EthanPerello/npc-forge/compare/v0.1.1...v0.1.2
-[0.1.1]: https://github.com/EthanPerello/npc-forge/compare/v0.1.0...v0.1.1
-[0.1.0]: https://github.com/EthanPerello/npc-forge/releases/tag/v0.1.0
-=======
 - Initial release with full character generation engine.
 - Genre selection with rich templates.
 - Basic traits: gender, age, alignment, relationships.
@@ -246,4 +150,12 @@
 - AI-generated portraits via DALL·E 3.
 - Export to JSON feature.
 - Fully responsive UI for desktop and mobile.
->>>>>>> 3aceeaed
+
+---
+
+[Unreleased]: https://github.com/EthanPerello/npc-forge/compare/v0.1.4...HEAD  
+[0.1.4]: https://github.com/EthanPerello/npc-forge/compare/v0.1.3...v0.1.4  
+[0.1.3]: https://github.com/EthanPerello/npc-forge/compare/v0.1.2...v0.1.3  
+[0.1.2]: https://github.com/EthanPerello/npc-forge/compare/v0.1.1...v0.1.2  
+[0.1.1]: https://github.com/EthanPerello/npc-forge/compare/v0.1.0...v0.1.1  
+[0.1.0]: https://github.com/EthanPerello/npc-forge/releases/tag/v0.1.0